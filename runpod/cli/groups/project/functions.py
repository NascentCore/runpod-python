--- conflicted
+++ resolved
@@ -10,11 +10,8 @@
 
 from runpod import create_pod, get_pod
 from runpod.cli.utils.ssh_cmd import SSHConnection
-<<<<<<< HEAD
 from runpod import error as rperror
-=======
 from .helpers import get_project_pod
->>>>>>> a2e70914
 from ...utils.rp_sync import sync_directory
 
 STARTER_TEMPLATES = os.path.join(os.path.dirname(__file__), 'starter_templates')
@@ -107,7 +104,10 @@
         raise ValueError('Project pod already launched. Run "runpod project start" to start.')
 
     print("Launching pod on RunPod...")
-<<<<<<< HEAD
+    environment_variables = {"RUNPOD_PROJECT_ID": config["PROJECT"]["UUID"]}
+    for variable in config['project']['env_vars']:
+        environment_variables[variable] = config['project']['env_vars'][variable]
+    
     selected_gpu_types = map(lambda s: s.strip(),config['PROJECT']['GPU'].split(','))
     new_pod = None
     successful_gpu_type = None
@@ -136,26 +136,6 @@
     print(f"Got a pod with {successful_gpu_type} ({new_pod['id']})")
 
     print("Waiting for pod to come online...")
-=======
-
-    environment_variables = {"RUNPOD_PROJECT_ID": config["PROJECT"]["UUID"]}
-    for variable in config['project']['env_vars']:
-        environment_variables[variable] = config['project']['env_vars'][variable]
-
-    new_pod = create_pod(
-        f'{config["PROJECT"]["Name"]}-dev ({config["PROJECT"]["UUID"]})',
-        config['PROJECT']['BaseImage'],
-        config['PROJECT']['GPU'],
-        gpu_count=int(config['PROJECT']['GPUCount']),
-        support_public_ip=True,
-        ports=f'{config["PROJECT"]["Ports"]}',
-        network_volume_id=f'{config["PROJECT"]["StorageID"]}',
-        volume_mount_path=f'{config["PROJECT"]["VolumeMountPath"]}',
-        container_disk_in_gb=int(config["PROJECT"]["ContainerDiskSizeGB"]),
-        env=environment_variables
-    )
-
->>>>>>> a2e70914
     while new_pod.get('desiredStatus', None) != 'RUNNING' or new_pod.get('runtime', None) is None:
         new_pod = get_pod(new_pod['id'])
 
