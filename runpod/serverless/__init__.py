"""
Contains the main entrypoint for the RunPod Serverless Worker.

Arguments can be passed in when the worker is started, and will be passed to the worker.
"""

import os
import sys
import json
import time
import signal
import argparse
from typing import Dict, Any

from . import worker
from .modules import rp_fastapi
from .modules.rp_logger import RunPodLogger
<<<<<<< HEAD
from .modules.rp_progress import progress_update
=======
from ..version import __version__ as runpod_version
>>>>>>> 2f63d0a8

log = RunPodLogger()

# ---------------------------------------------------------------------------- #
#                              Run Time Arguments                              #
# ---------------------------------------------------------------------------- #
# Arguments will be passed in with the config under the key "rp_args"
parser = argparse.ArgumentParser(
    prog="runpod",
    description="Runpod Serverless Worker Arguments."
)
parser.add_argument("--rp_log_level", type=str, default=None,
                    help="""Controls what level of logs are printed to the console.
                    Options: ERROR, WARN, INFO, and DEBUG.""")

parser.add_argument("--rp_debugger", action="store_true", default=None,
                    help="Flag to enable the Debugger.")

# Hosted API
parser.add_argument("--rp_serve_api", action="store_true", default=None,
                    help="Flag to start the API server.")
parser.add_argument("--rp_api_port", type=int, default=8000,
                    help="Port to start the FastAPI server on.")
parser.add_argument("--rp_api_concurrency", type=int, default=1,
                    help="Number of concurrent FastAPI workers.")
parser.add_argument("--rp_api_host", type=str, default="localhost",
                    help="Host to start the FastAPI server on.")

# Test input
parser.add_argument("--test_input", type=str, default=None,
                    help="Test input for the worker, formatted as JSON.")


def _set_config_args(config) -> dict:
    """
    Sets the config rp_args, removing any recognized arguments from sys.argv.
    Returns: config
    """
    args, unknown = parser.parse_known_args()
    sys.argv = [sys.argv[0]] + unknown

    # Directly assign the parsed arguments to config
    config["rp_args"] = vars(args)

    # Parse the test input from JSON
    if config["rp_args"]["test_input"]:
        config["rp_args"]["test_input"] = json.loads(config["rp_args"]["test_input"])

    # Set the log level
    if config["rp_args"]["rp_log_level"]:
        log.set_level(config["rp_args"]["rp_log_level"])

    # Sanity check for project pod
    if os.environ.get("RUNPOD_PROJECT_ID", False) and _get_realtime_port() == 0:
        print("Project pod detected, starting API server.")
        config["rp_args"]["rp_serve_api"] = True
        config["rp_args"]["rp_api_host"] = "0.0.0.0"
        config["rp_args"]["rp_api_port"] = 8080
        config["rp_args"]["rp_api_concurrency"] = 1

    return config


def _get_realtime_port() -> int:
    """
    Get the realtime port from the environment variable if it exists.
    """
    return int(os.environ.get("RUNPOD_REALTIME_PORT", "0"))


def _get_realtime_concurrency() -> int:
    """
    Get the realtime concurrency from the environment variable if it exists.
    """
    return int(os.environ.get("RUNPOD_REALTIME_CONCURRENCY", "1"))

def _signal_handler(sig, frame):
    """
    Handles the SIGINT signal.
    """
    del sig, frame
    log.info("SIGINT received. Shutting down.")
    sys.exit(0)

# ---------------------------------------------------------------------------- #
#                            Start Serverless Worker                           #
# ---------------------------------------------------------------------------- #
def start(config: Dict[str, Any]):
    """
    Starts the serverless worker.

    config (Dict[str, Any]): Configuration parameters for the worker.

    config["handler"] (Callable): The handler function to run.
    config["concurrency_controller"] (Callable): Concurrency controller function to run.

    config["rp_args"] (Dict[str, Any]): Arguments for the worker, populated by runtime arguments.
    """
    print(f"--- Starting Serverless Worker |  Version {runpod_version} ---")

    signal.signal(signal.SIGINT, _signal_handler)

    config["reference_counter_start"] = time.perf_counter()
    config = _set_config_args(config)

    realtime_port = _get_realtime_port()
    realtime_concurrency = _get_realtime_concurrency()

    if config["rp_args"]["rp_serve_api"]:
        print("Starting API server.")
        api_server = rp_fastapi.WorkerAPI()
        api_server.config = config

        api_server.start_uvicorn(
            api_host=config['rp_args']['rp_api_host'],
            api_port=config['rp_args']['rp_api_port'],
            api_concurrency=config['rp_args']['rp_api_concurrency']
        )

    elif realtime_port:
        print("Starting API server for realtime.")
        api_server = rp_fastapi.WorkerAPI()
        api_server.config = config

        api_server.start_uvicorn(
            api_host='0.0.0.0',
            api_port=realtime_port,
            api_concurrency=realtime_concurrency
        )

    else:
        worker.main(config)<|MERGE_RESOLUTION|>--- conflicted
+++ resolved
@@ -15,11 +15,9 @@
 from . import worker
 from .modules import rp_fastapi
 from .modules.rp_logger import RunPodLogger
-<<<<<<< HEAD
 from .modules.rp_progress import progress_update
-=======
 from ..version import __version__ as runpod_version
->>>>>>> 2f63d0a8
+
 
 log = RunPodLogger()
 
