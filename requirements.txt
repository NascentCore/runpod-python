--- conflicted
+++ resolved
@@ -1,8 +1,4 @@
-<<<<<<< HEAD
-aiohttp == 3.9.1
-=======
-aiohttp[speedups] >= 3.9.0
->>>>>>> 7ca38057
+aiohttp[speedups] == 3.9.1
 aiohttp-retry >= 2.8.3
 
 backoff >= 2.2.1
